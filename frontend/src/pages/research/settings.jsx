--- conflicted
+++ resolved
@@ -60,14 +60,9 @@
   scoring: {
     // QA: acceptance threshold
     min_score: 2.0,
-<<<<<<< HEAD
     incident_keywords: 'ransomware,data breach,breach,cyberattack,attack,exploit,vulnerability,malware,ddos,zero-day,cve-',
     au_bias: 1.2,
     domain_weights: ''
-=======
-    // Preserve keywords internally (not exposed in simplified UI)
-    incident_keywords: 'ransomware,data breach,breach,cyberattack,attack,exploit,vulnerability,malware,ddos,zero-day,cve-'
->>>>>>> 8bfcfe6a
   },
   filters: {
     // Preserve aggregator list internally (not exposed in simplified UI)
@@ -301,7 +296,6 @@
     <div className="page-content p-5">
       <div className="flex items-center justify-between mb-4">
         <h1 className="text-2xl font-bold">Research Settings</h1>
-<<<<<<< HEAD
         <Link to="/threats-and-risks" className="px-3 py-1 border border-green-500 text-green-500 rounded hover:bg-green-500 hover:text-white">Back to Research</Link>
       </div>
       {savedMsg && <div className="text-green-400 mb-2">{savedMsg}</div>}
@@ -328,16 +322,12 @@
           Apply Lenient Preset
         </button>
         <span className="text-xs text-gray-400">Sets min_score=0.5, incident/AU filters off</span>
-=======
-        <Link to="/research" className="px-3 py-1 border border-green-500 text-green-500 rounded-md hover:bg-green-500 hover:text-white">Back</Link>
->>>>>>> 8bfcfe6a
       </div>
       <div className="text-sm text-green-300 mb-6">Simplified: set your query, choose providers, and tune QA. Stored in your browser.</div>
 
       <div className="grid grid-cols-1 gap-4">
         {/* 1) Query used for Searching */}
         <section className="bg-gray-900 p-4 rounded border border-gray-700">
-<<<<<<< HEAD
           <div className="font-semibold mb-2">Query & Defaults</div>
           <label className="block text-sm text-green-300 mb-1">Query Template</label>
           <input type="text" value={state.ui.query_template} onChange={(e)=>setState(s=>({...s, ui:{...s.ui, query_template:e.target.value}}))}
@@ -518,21 +508,10 @@
                    onChange={(e)=>setState(s=>({...s, discovery:{...s.discovery, keyword_exclude:e.target.value}}))}
                    className="w-full p-2 border border-green-600 rounded-md text-white bg-green-500/10" />
           </div>
-=======
-          <div className="font-semibold mb-2">1) Query used for Searching</div>
-          <div className="text-xs text-gray-400 mb-2">Optional placeholders: {'{START_DATE}'} and {'{END_DATE}'}.</div>
-          <textarea rows={3} value={state.ui.query_template}
-                    onChange={(e)=>setState(s=>({...s, ui:{...s.ui, query_template:e.target.value}}))}
-                    className="w-full p-3 border border-green-600 rounded-md text-white bg-green-500/10 font-mono text-sm" />
->>>>>>> 8bfcfe6a
         </section>
         )}
 
-<<<<<<< HEAD
         {(state.discovery?.mode||'api_free')==='search' && (
-=======
-        {/* 2) Search SerpAPI and Tavily (no focus query tail) */}
->>>>>>> 8bfcfe6a
         <section className="bg-gray-900 p-4 rounded border border-gray-700">
           <div className="font-semibold mb-2">2) Search Providers</div>
           <div className="text-xs text-gray-400 mb-4">Focus query tail is disabled for simpler, direct searches.</div>
@@ -580,7 +559,6 @@
 
         {/* 3) QA (enable/disable + instructions) */}
         <section className="bg-gray-900 p-4 rounded border border-gray-700">
-<<<<<<< HEAD
           <div className="font-semibold mb-2">Scoring & Filters</div>
           <div className="text-xs text-gray-400 mb-2">Tighten or loosen acceptance. Higher minimum score and AU requirement reduce noise.</div>
           <div>
@@ -637,19 +615,6 @@
           <div className="font-semibold mb-2">Include Domains (one per line, optional)</div>
           <textarea rows={6} value={state.domains.include}
                     onChange={(e)=>setState(s=>({...s, domains:{...s.domains, include:e.target.value}}))}
-=======
-          <div className="font-semibold mb-2">3) QA</div>
-          <div className="text-xs text-gray-400 mb-2">Toggle QA to apply strict acceptance filters. Add instructions to influence acceptance behavior (hint: include "accept all" for permissive mode).</div>
-          <div className="flex items-center gap-3 mb-3">
-            <label className="flex items-center gap-2 text-sm text-green-300">
-              <input type="checkbox" checked={!!state.qa.enabled}
-                     onChange={(e)=>setState(s=>({...s, qa:{...s.qa, enabled:e.target.checked}}))} />
-              Enable QA
-            </label>
-          </div>
-          <textarea rows={8} value={state.qa.prompt}
-                    onChange={(e)=>setState(s=>({...s, qa:{...s.qa, prompt:e.target.value}}))}
->>>>>>> 8bfcfe6a
                     className="w-full p-3 border border-green-600 rounded-md text-white bg-green-500/10 font-mono text-sm" />
         </section>
       </div>
